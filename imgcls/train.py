--- conflicted
+++ resolved
@@ -216,11 +216,8 @@
             self._state.update(dict(step=self.step, epoch=self.epoch, recent_skips=0))
         else:
             log.warning('This checkpoint was not an improvement; Not saving it')
-<<<<<<< HEAD
-            self._state['recent_skips'] = self._state('recent_skips', 0) + 1
-=======
             self._state['recent_skips'] = self._state.get('recent_skips', 0) + 1
->>>>>>> ffc0b2ff
+
             log.info(f'Patience={patience};  recent skips={self._state["recent_skips"]}')
         yaml.dump(self._state, self._state_file)
         return self._state['recent_skips'] > patience  # stop training
